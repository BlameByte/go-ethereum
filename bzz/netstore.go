package bzz

import (
	"encoding/binary"
	"math/rand"
	"sync"
	"time"
)

type NetStore struct {
	localStore *localStore
	lock       sync.Mutex
	hive       *hive
}

/*
request status values:
- blank
- started searching
- timed out
- found
*/

const (
	reqBlank = iota
	reqSearching
	reqTimedOut
	reqFound
)

const (
	requesterCount = 3
)

var (
	searchTimeout = 3 * time.Second
)

type requestStatus struct {
	key        Key
	status     int
	requesters map[int64][]*retrieveRequestMsgData
	C          chan bool
}

func NewNetStore(path string) *NetStore {
	dbStore, _ := newDbStore(path)
	return &NetStore{
		localStore: &localStore{
			memStore: newMemStore(dbStore),
			dbStore:  dbStore,
		}, hive: newHive(),
	}
}

func (self *NetStore) Put(entry *Chunk) {
	chunk, err := self.localStore.Get(entry.Key)
	dpaLogger.Debugf("NetStore.Put: localStore.Get returned with %v.", err)
	if err != nil {
		chunk = entry
	} else if chunk.SData == nil {
		chunk.SData = entry.SData
		chunk.Size = entry.Size
	} else {
		return
	}
	self.put(chunk)
}

func (self *NetStore) put(entry *Chunk) {
	self.localStore.Put(entry)
	dpaLogger.Debugf("NetStore.put: localStore.Put of %064x completed, %d bytes (%p).", entry.Key, len(entry.Data), entry)
	go self.store(entry)
	// only send responses once
	dpaLogger.Debugf("NetStore.put: req: %#v", entry.req)
	if entry.req != nil && entry.req.status == reqSearching {
		entry.req.status = reqFound
		close(entry.req.C)
		self.propagateResponse(entry)
	}
}

func (self *NetStore) addStoreRequest(req *storeRequestMsgData) {
	self.lock.Lock()
	defer self.lock.Unlock()
	dpaLogger.Debugf("NetStore.addStoreRequest: req = %#v", req)
	chunk, err := self.localStore.Get(req.Key)
	dpaLogger.Debugf("NetStore.addStoreRequest: chunk reference %p", chunk)
	// we assume that a returned chunk is the one stored in the memory cache
	if err != nil {
		chunk = &Chunk{
			Key:   req.Key,
			SData: req.SData,
			Size:  int64(binary.LittleEndian.Uint64(req.SData[0:8])),
		}
<<<<<<< HEAD
	} else if chunk.SData == nil {
		chunk.SData = req.SData
		chunk.Size = int64(binary.LittleEndian.Uint64(req.SData[0:8]))
=======
	} else if chunk.Data == nil {
		// response to a search request
		chunk.Data = req.Data
		chunk.Size = int64(req.Size)
>>>>>>> b0d7fa2c
	} else {
		return
	}
	self.put(chunk)
}

// waits for response or times  out
func (self *NetStore) Get(key Key) (chunk *Chunk, err error) {
	chunk = self.get(key)
	id := generateId()
	timeout := time.Now().Add(searchTimeout)
	if chunk.SData == nil {
		self.startSearch(chunk, id, &timeout)
	} else {
		return
	}
	// TODO: use self.timer time.Timer and reset with defer disableTimer
	timer := time.After(searchTimeout)
	select {
	case <-timer:
		dpaLogger.Debugf("NetStore.Get: %064x request time out ", key)
		err = notFound
	case <-chunk.req.C:
		dpaLogger.Debugf("NetStore.Get: %064x retrieved, %d bytes (%p)", key, len(chunk.Data), chunk)

	}
	return
}

func (self *NetStore) get(key Key) (chunk *Chunk) {
	var err error
	chunk, err = self.localStore.Get(key)
	dpaLogger.Debugf("NetStore.get: localStore.Get of %064x returned with %v.", key, err)
	// we assume that a returned chunk is the one stored in the memory cache
	if err != nil {
		// no data and no request status
		chunk = &Chunk{
			Key: key,
		}
		self.localStore.memStore.Put(chunk)
	}

	if chunk.req == nil {
		chunk.req = new(requestStatus)
		chunk.req.C = make(chan bool)
	}
	return
}

func (self *NetStore) addRetrieveRequest(req *retrieveRequestMsgData) {

	self.lock.Lock()
	defer self.lock.Unlock()

	chunk := self.get(req.Key)
	if chunk.SData == nil {
		chunk.req.status = reqSearching
	} else {
		chunk.req.status = reqFound
	}

	t := time.Now().Add(10 * time.Second)
	req.timeout = &t

	send, timeout := self.strategyUpdateRequest(chunk.req, req) // may change req status

	if send == storeRequestMsg {
		dpaLogger.Debugf("NetStore.addRetrieveRequest: %064x - content found, delivering...", req.Key)
		self.deliver(req, chunk)
	} else {
		// we might need chunk.req to cache relevant peers response, or would it expire?
		self.peers(req, chunk, timeout)
		dpaLogger.Debugf("NetStore.addRetrieveRequest: %064x - searching.... responding with peers...", req.Key)

		if timeout != nil {
			self.startSearch(chunk, int64(req.Id), timeout)
		}
	}

}

// it's assumed that caller holds the lock
func (self *NetStore) startSearch(chunk *Chunk, id int64, timeout *time.Time) {
	chunk.req.status = reqSearching
	dpaLogger.Debugf("NetStore.startSearch: %064x - getting peers from cademlia...", chunk.Key)
	peers := self.hive.getPeers(chunk.Key)
	req := &retrieveRequestMsgData{
		Key:     chunk.Key,
		Id:      uint64(id),
		timeout: timeout,
	}
	for _, peer := range peers {
		dpaLogger.Debugf("NetStore.startSearch: sending retrieveRequests to peer [%064x]", req.Key)
		peer.retrieve(req)
	}
}

func generateId() int64 {
	r := rand.New(rand.NewSource(time.Now().UnixNano()))
	return r.Int63()
}

/*
adds a new peer to an existing open request
only add if less than requesterCount peers forwarded the same request id so far
note this is done irrespective of status (searching or found/timedOut)
*/
func (self *NetStore) addRequester(rs *requestStatus, req *retrieveRequestMsgData) {
	dpaLogger.Debugf("NetStore.addRequester: key %064x - add peer [%#v] to req.Id %064x", req.Key, req.peer, req.Id)
	list := rs.requesters[int64(req.Id)]
	rs.requesters[int64(req.Id)] = append(list, req)
}

/*
decides how to respond to a retrieval request
updates the request status if needed
returns
send bool: true if chunk is to be delivered, false if respond with peers (as for now)
timeout: if respond with peers, timeout indicates our bet
this is the most simplistic implementation:
 - respond with delivery iff less than requesterCount peers forwarded the same request id so far and chunk is found
 - respond with reject (peers and zero timeout) if given up
 - respond with peers and timeout if still searching
! in the last case as well, we should respond with reject if already got requesterCount peers with that exact id
*/
func (self *NetStore) strategyUpdateRequest(rs *requestStatus, req *retrieveRequestMsgData) (msgTyp int, timeout *time.Time) {
	dpaLogger.Debugf("NetStore.strategyUpdateRequest: key %064x", req.Key)

	switch rs.status {
	case reqSearching:
		msgTyp = peersMsg
		timeout = self.searchTimeout(rs, req)
	case reqTimedOut:
		msgTyp = peersMsg
	case reqFound:
		msgTyp = storeRequestMsg
	}
	return

}

func (self *NetStore) propagateResponse(chunk *Chunk) {
	dpaLogger.Debugf("NetStore.propagateResponse: key %064x", chunk.Key)
	for id, requesters := range chunk.req.requesters {
		counter := requesterCount
		dpaLogger.Debugf("NetStore.propagateResponse id %064x", id)
		msg := &storeRequestMsgData{
			Key:   chunk.Key,
			SData: chunk.SData,
			Id:    uint64(id),
		}
		for _, req := range requesters {
			if req.timeout.After(time.Now()) {
				dpaLogger.Debugf("NetStore.propagateResponse store -> %064x with %v", req.Id, req.peer)
				go req.peer.store(msg)
				counter--
				if counter <= 0 {
					break
				}
			}
		}
	}
}

func (self *NetStore) deliver(req *retrieveRequestMsgData, chunk *Chunk) {
	storeReq := &storeRequestMsgData{
		Key:            req.Key,
		Id:             req.Id,
		SData:          chunk.SData,
		requestTimeout: req.timeout, //
		// StorageTimeout *time.Time // expiry of content
		// Metadata       metaData
	}
	req.peer.store(storeReq)
}

func (self *NetStore) store(chunk *Chunk) {
	id := generateId()
	req := &storeRequestMsgData{
		Key:   chunk.Key,
		SData: chunk.SData,
		Id:    uint64(id),
	}
	for _, peer := range self.hive.getPeers(chunk.Key) {
		go peer.store(req)
	}
}

func (self *NetStore) peers(req *retrieveRequestMsgData, chunk *Chunk, timeout *time.Time) {
	peersData := &peersMsgData{
		Peers:   []*peerAddr{}, // get proximity bin from cademlia routing table
		Key:     req.Key,
		Id:      req.Id,
		timeout: timeout,
	}
	req.peer.peers(peersData)
}

func (self *NetStore) searchTimeout(rs *requestStatus, req *retrieveRequestMsgData) (timeout *time.Time) {
	t := time.Now().Add(searchTimeout)
	if req.timeout != nil && req.timeout.Before(t) {
		return req.timeout
	} else {
		return &t
	}
}<|MERGE_RESOLUTION|>--- conflicted
+++ resolved
@@ -69,7 +69,7 @@
 
 func (self *NetStore) put(entry *Chunk) {
 	self.localStore.Put(entry)
-	dpaLogger.Debugf("NetStore.put: localStore.Put of %064x completed, %d bytes (%p).", entry.Key, len(entry.Data), entry)
+	dpaLogger.Debugf("NetStore.put: localStore.Put of %064x completed, %d bytes (%p).", entry.Key, len(entry.SData), entry)
 	go self.store(entry)
 	// only send responses once
 	dpaLogger.Debugf("NetStore.put: req: %#v", entry.req)
@@ -93,16 +93,9 @@
 			SData: req.SData,
 			Size:  int64(binary.LittleEndian.Uint64(req.SData[0:8])),
 		}
-<<<<<<< HEAD
 	} else if chunk.SData == nil {
 		chunk.SData = req.SData
 		chunk.Size = int64(binary.LittleEndian.Uint64(req.SData[0:8]))
-=======
-	} else if chunk.Data == nil {
-		// response to a search request
-		chunk.Data = req.Data
-		chunk.Size = int64(req.Size)
->>>>>>> b0d7fa2c
 	} else {
 		return
 	}
@@ -126,7 +119,7 @@
 		dpaLogger.Debugf("NetStore.Get: %064x request time out ", key)
 		err = notFound
 	case <-chunk.req.C:
-		dpaLogger.Debugf("NetStore.Get: %064x retrieved, %d bytes (%p)", key, len(chunk.Data), chunk)
+		dpaLogger.Debugf("NetStore.Get: %064x retrieved, %d bytes (%p)", key, len(chunk.SData), chunk)
 
 	}
 	return
